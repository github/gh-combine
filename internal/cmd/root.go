--- conflicted
+++ resolved
@@ -184,17 +184,14 @@
 	if err != nil {
 		return fmt.Errorf("failed to create REST client: %w", err)
 	}
-
-<<<<<<< HEAD
+  
+  // Create GitHub GraphQL client
+  graphQlClient, err := api.DefaultGraphQLClient()
+	if err != nil {
+		return fmt.Errorf("failed to create GraphQLClient client: %w", err)
+	}
+
 	for _, repoString := range repos {
-=======
-	graphQlClient, err := api.DefaultGraphQLClient()
-	if err != nil {
-		return fmt.Errorf("failed to create GraphQLClient client: %w", err)
-	}
-
-	for _, repo := range repos {
->>>>>>> 1fa85548
 		// Check if context was cancelled (CTRL+C pressed)
 		select {
 		case <-ctx.Done():
